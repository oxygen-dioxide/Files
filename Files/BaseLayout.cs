﻿using Files.Filesystem;
using Files.Interacts;
using Files.Views.Pages;
using System;
using System.Collections.Generic;
using System.ComponentModel;
using System.IO;
using System.Linq;
using System.Runtime.CompilerServices;
using Windows.Storage;
using Windows.UI.Core;
using Windows.UI.Xaml;
using Windows.UI.Xaml.Controls;
using Windows.UI.Xaml.Input;
using Windows.UI.Xaml.Navigation;


namespace Files
{
    /// <summary>
    /// The base class which every layout page must derive from
    /// </summary>
    public abstract class BaseLayout : Page, INotifyPropertyChanged
    {
        public bool IsQuickLookEnabled { get; set; } = false;

        public ItemViewModel AssociatedViewModel = null;
        public Interaction AssociatedInteractions = null;
        public bool isRenamingItem = false;

        private bool isItemSelected = false;
        public bool IsItemSelected
        {
            get
            {
                return isItemSelected;
            }
            internal set
            {
                if (value != isItemSelected)
                {
                    isItemSelected = value;
                    NotifyPropertyChanged("IsItemSelected");
                }
            }
        }

        private List<ListedItem> _SelectedItems;
        public List<ListedItem> SelectedItems
        {
            get
            {
                return _SelectedItems;
            }
            set
            {
                if (value != _SelectedItems)
                {
                    _SelectedItems = value;
                    if (value == null)
                    {
                        IsItemSelected = false;
                    }
                    else
                    {
                        IsItemSelected = true;
                    }
                    NotifyPropertyChanged("SelectedItems");
                }
            }
        }

        private ListedItem _SelectedItem;
        public ListedItem SelectedItem
        {
            get
            {
                return _SelectedItem;
            }
            set
            {
                if (value != _SelectedItem)
                {
                    _SelectedItem = value;
                    if (value == null)
                    {
                        IsItemSelected = false;
                    }
                    else
                    {
                        IsItemSelected = true;
                    }
                    NotifyPropertyChanged("SelectedItem");
                }
            }
        }


        public BaseLayout()
        {
            this.Loaded += Page_Loaded;
            Page_Loaded(null, null);

            // QuickLook Integration
            ApplicationDataContainer localSettings = ApplicationData.Current.LocalSettings;
            var isQuickLookIntegrationEnabled = localSettings.Values["quicklook_enabled"];

            if (isQuickLookIntegrationEnabled != null && isQuickLookIntegrationEnabled.Equals(true))
            {
                IsQuickLookEnabled = true;
            }
        }

        private void AppSettings_LayoutModeChangeRequested(object sender, EventArgs e)
        {
            if (App.CurrentInstance.ContentPage != null)
            {
                App.CurrentInstance.ViewModel.CancelLoadAndClearFiles();
                App.CurrentInstance.ViewModel.isLoadingItems = true;
                App.CurrentInstance.ViewModel.isLoadingItems = false;
                if (App.AppSettings.LayoutMode == 0)
                {
                    App.CurrentInstance.ContentFrame.Navigate(typeof(GenericFileBrowser), App.CurrentInstance.ViewModel.Universal.WorkingDirectory, null);
                }
                else
                {
                    App.CurrentInstance.ContentFrame.Navigate(typeof(PhotoAlbum), App.CurrentInstance.ViewModel.Universal.WorkingDirectory, null);
                }
            }

        }

        public event PropertyChangedEventHandler PropertyChanged;
        private void NotifyPropertyChanged([CallerMemberName] string propertyName = "")
        {
            PropertyChanged?.Invoke(this, new PropertyChangedEventArgs(propertyName));
        }
        private bool isStale = false;
        protected override void OnNavigatedTo(NavigationEventArgs eventArgs)
        {
            base.OnNavigatedTo(eventArgs);
            // Add item jumping handler
            App.AppSettings.LayoutModeChangeRequested += AppSettings_LayoutModeChangeRequested;
            Window.Current.CoreWindow.CharacterReceived += Page_CharacterReceived;
            var parameters = (string)eventArgs.Parameter;
            if (App.AppSettings.FormFactor == Enums.FormFactorMode.Regular)
            {
                Frame rootFrame = Window.Current.Content as Frame;
                InstanceTabsView instanceTabsView = rootFrame.Content as InstanceTabsView;
                instanceTabsView.TabStrip_SelectionChanged(null, null);
            }
            App.CurrentInstance.NavigationToolbar.CanRefresh = true;
<<<<<<< HEAD
            (App.CurrentInstance.OperationsControl as RibbonArea).RibbonViewModel.AlwaysPresentCommands.isEnabled = true;
=======
            IsItemSelected = false;
>>>>>>> 0785fff2
            AssociatedViewModel.EmptyTextState.isVisible = Visibility.Collapsed;
            App.CurrentInstance.ViewModel.Universal.WorkingDirectory = parameters;

            if (App.CurrentInstance.ViewModel.Universal.WorkingDirectory == Path.GetPathRoot(App.CurrentInstance.ViewModel.Universal.WorkingDirectory))
            {
                App.CurrentInstance.NavigationToolbar.CanNavigateToParent = false;
            }
            else
            {
                App.CurrentInstance.NavigationToolbar.CanNavigateToParent = true;
            }

            App.CurrentInstance.ViewModel.AddItemsToCollectionAsync(App.CurrentInstance.ViewModel.Universal.WorkingDirectory);
            App.Clipboard_ContentChanged(null, null);

            App.CurrentInstance.NavigationToolbar.PathControlDisplayText = parameters;
        }

        protected override void OnNavigatingFrom(NavigatingCancelEventArgs e)
        {
            base.OnNavigatingFrom(e);
            // Remove item jumping handler
            Window.Current.CoreWindow.CharacterReceived -= Page_CharacterReceived;
            if (App.CurrentInstance.ViewModel._fileQueryResult != null)
            {
                App.CurrentInstance.ViewModel._fileQueryResult.ContentsChanged -= App.CurrentInstance.ViewModel.FileContentsChanged;
            }
            App.AppSettings.LayoutModeChangeRequested -= AppSettings_LayoutModeChangeRequested;
        }

        private void UnloadMenuFlyoutItemByName(string nameToUnload)
        {
            Windows.UI.Xaml.Markup.XamlMarkupHelper.UnloadObject(this.FindName(nameToUnload) as DependencyObject);
        }

        public void RightClickContextMenu_Opening(object sender, object e)
        {
            var selectedFileSystemItems = (App.CurrentInstance.ContentPage as BaseLayout).SelectedItems;

            // Find selected items that are not folders
            if (selectedFileSystemItems.Cast<ListedItem>().Any(x => x.FileType != "Folder"))
            {
                UnloadMenuFlyoutItemByName("SidebarPinItem");
                UnloadMenuFlyoutItemByName("OpenInNewTab");
                UnloadMenuFlyoutItemByName("OpenInNewWindowItem");

                if (selectedFileSystemItems.Count == 1)
                {
                    var selectedDataItem = selectedFileSystemItems[0] as ListedItem;

                    if (selectedDataItem.DotFileExtension.Equals(".zip", StringComparison.OrdinalIgnoreCase))
                    {
                        UnloadMenuFlyoutItemByName("OpenItem");
                        this.FindName("UnzipItem");
                    }
                    else if (!selectedDataItem.DotFileExtension.Equals(".zip", StringComparison.OrdinalIgnoreCase))
                    {
                        this.FindName("OpenItem");
                        UnloadMenuFlyoutItemByName("UnzipItem");
                    }
                }
                else if (selectedFileSystemItems.Count > 1)
                {
                    UnloadMenuFlyoutItemByName("OpenItem");
                    UnloadMenuFlyoutItemByName("UnzipItem");
                }
            }
            else     // All are Folders
            {
                UnloadMenuFlyoutItemByName("OpenItem");
                if (selectedFileSystemItems.Count <= 5 && selectedFileSystemItems.Count > 0)
                {
                    this.FindName("SidebarPinItem");
                    this.FindName("OpenInNewTab");
                    this.FindName("OpenInNewWindowItem");
                    UnloadMenuFlyoutItemByName("UnzipItem");
                }
                else if (selectedFileSystemItems.Count > 5)
                {
                    this.FindName("SidebarPinItem");
                    UnloadMenuFlyoutItemByName("OpenInNewTab");
                    UnloadMenuFlyoutItemByName("OpenInNewWindowItem");
                    UnloadMenuFlyoutItemByName("UnzipItem");
                }

            }

            //check if the selected file is an image
            App.InteractionViewModel.CheckForImage();
        }


        private void Page_Loaded(object sender, RoutedEventArgs e)
        {
            if (AssociatedViewModel == null && AssociatedInteractions == null)
            {
                AssociatedViewModel = App.CurrentInstance.ViewModel;
                AssociatedInteractions = App.CurrentInstance.InteractionOperations;
                if (App.CurrentInstance == null)
                {
                    App.CurrentInstance = ItemViewModel.GetCurrentSelectedTabInstance<ModernShellPage>();
                }
            }
        }

        protected virtual void Page_CharacterReceived(CoreWindow sender, CharacterReceivedEventArgs args)
        {
            var focusedElement = FocusManager.GetFocusedElement(XamlRoot) as FrameworkElement;
            if (focusedElement is TextBox)
                return;

            char letterPressed = Convert.ToChar(args.KeyCode);
            App.CurrentInstance.InteractionOperations.PushJumpChar(letterPressed);
        }
    }
}<|MERGE_RESOLUTION|>--- conflicted
+++ resolved
@@ -150,11 +150,7 @@
                 instanceTabsView.TabStrip_SelectionChanged(null, null);
             }
             App.CurrentInstance.NavigationToolbar.CanRefresh = true;
-<<<<<<< HEAD
-            (App.CurrentInstance.OperationsControl as RibbonArea).RibbonViewModel.AlwaysPresentCommands.isEnabled = true;
-=======
             IsItemSelected = false;
->>>>>>> 0785fff2
             AssociatedViewModel.EmptyTextState.isVisible = Visibility.Collapsed;
             App.CurrentInstance.ViewModel.Universal.WorkingDirectory = parameters;
 
