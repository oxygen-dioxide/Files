﻿<Application
    x:Class="Files.App"
    xmlns="http://schemas.microsoft.com/winfx/2006/xaml/presentation"
    xmlns:x="http://schemas.microsoft.com/winfx/2006/xaml"
    xmlns:Windows10version1903="http://schemas.microsoft.com/winfx/2006/xaml/presentation?IsApiContractPresent(Windows.Foundation.UniversalApiContract, 8)">
    <Application.Resources>
        <ResourceDictionary>
            <ResourceDictionary.MergedDictionaries>
                <XamlControlsResources xmlns="using:Microsoft.UI.Xaml.Controls" />
                <ResourceDictionary Source="/ResourceDictionaries/ToolbarButtonStyle.xaml" />
                <ResourceDictionary>
                    <ResourceDictionary.ThemeDictionaries>
                        <ResourceDictionary x:Key="Default">
                            <SolidColorBrush x:Key="NavigationViewDefaultPaneBackground" Color="White" />
                            <SolidColorBrush x:Key="NavigationViewExpandedPaneBackground" Color="White" />
                            <AcrylicBrush
                                x:Key="BackgroundAcrylicBrush"
                                Windows10version1903:TintLuminosityOpacity="0.9"
                                BackgroundSource="HostBackdrop"
                                FallbackColor="{StaticResource SystemListLowColor}"
                                TintColor="White"
                                TintOpacity="0.7" />
                            <SolidColorBrush x:Key="RibbonBackgroundColor" Color="White" />
                            <StaticResource x:Key="NavigationViewTopPaneBackground" ResourceKey="RibbonBackgroundColor" />
                        </ResourceDictionary>
                        <ResourceDictionary x:Key="Light">
                            <AcrylicBrush
                                x:Key="BackgroundAcrylicBrush"
                                Windows10version1903:TintLuminosityOpacity="0.9"
                                BackgroundSource="HostBackdrop"
                                FallbackColor="{StaticResource SystemListLowColor}"
                                TintColor="White"
                                TintOpacity="0.7" />
                            <SolidColorBrush x:Key="NavigationViewDefaultPaneBackground" Color="White" />
                            <SolidColorBrush x:Key="NavigationViewExpandedPaneBackground" Color="White" />
                            <SolidColorBrush x:Key="UnmodifiedSystemPageColor" Color="White" />
                            <SolidColorBrush x:Key="YourHomeCardBackgroundColor" Color="#f3f1ef" />
                            <SolidColorBrush x:Key="YourHomeCardBorderColor" Color="#f3f1ef" />
                            <SolidColorBrush x:Key="CustomInputFieldBorderBrush" Color="DarkGray" />
                            <SolidColorBrush x:Key="RibbonBackgroundColor" Color="White" />
                            <StaticResource x:Key="NavigationViewTopPaneBackground" ResourceKey="RibbonBackgroundColor" />
                        </ResourceDictionary>
                        <ResourceDictionary x:Key="Dark">
                            <AcrylicBrush
                                x:Key="BackgroundAcrylicBrush"
                                Windows10version1903:TintLuminosityOpacity="0.9"
                                BackgroundSource="HostBackdrop"
                                FallbackColor="{StaticResource SystemListLowColor}"
                                TintColor="Black"
                                TintOpacity="0.7" />
                            <SolidColorBrush x:Key="NavigationViewDefaultPaneBackground" Color="#191919" />
                            <SolidColorBrush x:Key="NavigationViewExpandedPaneBackground" Color="#191919" />
                            <SolidColorBrush x:Key="ApplicationPageBackgroundThemeBrush" Color="#191919" />
                            <SolidColorBrush x:Key="UnmodifiedSystemPageColor" Color="Black" />
                            <StaticResource x:Key="YourHomeCardBackgroundColor" ResourceKey="TextControlBackground" />
                            <SolidColorBrush x:Key="YourHomeCardBorderColor" Color="White" />
                            <SolidColorBrush x:Key="TabViewBackground" Color="Black" />
                            <SolidColorBrush x:Key="TabViewItemHeaderBackgroundSelected" Color="#191919" />
                            <SolidColorBrush x:Key="TabViewItemHeaderBackgroundPointerOver" Color="#191919" />
<<<<<<< HEAD
                            <SolidColorBrush x:Key="TabViewItemHeaderBackgroundPressed" Color="#191919"/>
                            <SolidColorBrush x:Key="CustomInputFieldBorderBrush" Color="#FF363636"/>
                            <SolidColorBrush x:Key="RibbonBackgroundColor" Color="#131313"/>
                            <StaticResource x:Key="NavigationViewTopPaneBackground" ResourceKey="RibbonBackgroundColor"/>
=======
                            <SolidColorBrush x:Key="TabViewItemHeaderBackgroundPressed" Color="#191919" />
                            <SolidColorBrush x:Key="CustomInputFieldBorderBrush" Color="#FF363636" />
                            <!--<SolidColorBrush x:Key="TextControlBorderBrush" Color="#FF363636"/>-->
                            <SolidColorBrush x:Key="RibbonBackgroundColor" Color="#131313" />
                            <StaticResource x:Key="NavigationViewTopPaneBackground" ResourceKey="RibbonBackgroundColor" />
>>>>>>> 6af20f16
                        </ResourceDictionary>
                        <ResourceDictionary x:Key="HighContrast">
                            <!--  This empty dictionary ensures that the default high contrast resources are used when the user turns on high contrast mode.  -->
                        </ResourceDictionary>
                    </ResourceDictionary.ThemeDictionaries>
                </ResourceDictionary>
            </ResourceDictionary.MergedDictionaries>
        </ResourceDictionary>

    </Application.Resources>

</Application><|MERGE_RESOLUTION|>--- conflicted
+++ resolved
@@ -57,18 +57,11 @@
                             <SolidColorBrush x:Key="TabViewBackground" Color="Black" />
                             <SolidColorBrush x:Key="TabViewItemHeaderBackgroundSelected" Color="#191919" />
                             <SolidColorBrush x:Key="TabViewItemHeaderBackgroundPointerOver" Color="#191919" />
-<<<<<<< HEAD
-                            <SolidColorBrush x:Key="TabViewItemHeaderBackgroundPressed" Color="#191919"/>
-                            <SolidColorBrush x:Key="CustomInputFieldBorderBrush" Color="#FF363636"/>
-                            <SolidColorBrush x:Key="RibbonBackgroundColor" Color="#131313"/>
-                            <StaticResource x:Key="NavigationViewTopPaneBackground" ResourceKey="RibbonBackgroundColor"/>
-=======
                             <SolidColorBrush x:Key="TabViewItemHeaderBackgroundPressed" Color="#191919" />
                             <SolidColorBrush x:Key="CustomInputFieldBorderBrush" Color="#FF363636" />
                             <!--<SolidColorBrush x:Key="TextControlBorderBrush" Color="#FF363636"/>-->
                             <SolidColorBrush x:Key="RibbonBackgroundColor" Color="#131313" />
                             <StaticResource x:Key="NavigationViewTopPaneBackground" ResourceKey="RibbonBackgroundColor" />
->>>>>>> 6af20f16
                         </ResourceDictionary>
                         <ResourceDictionary x:Key="HighContrast">
                             <!--  This empty dictionary ensures that the default high contrast resources are used when the user turns on high contrast mode.  -->
