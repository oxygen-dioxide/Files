--- conflicted
+++ resolved
@@ -28,10 +28,6 @@
                 {
                     switch (e1.AddedItems[0].ToString())
                     {
-<<<<<<< HEAD
-                        localSettings.Values["theme"] = e1.AddedItems[0].Equals("System") ? "Default" : e1.AddedItems[0].ToString();
-                    };
-=======
                         case "System":
                             App.AppSettings.ThemeValue = ThemeStyle.System;
                             break;
@@ -45,7 +41,6 @@
                     
                     await RestartReminder.Fade(value: 1.0f, duration: 1500, delay: 0).StartAsync();
                     await RestartReminder.Fade(value: 0.0f, duration: 1500, delay: 0).StartAsync();
->>>>>>> 620e7dfc
                 };
             };
 
@@ -61,10 +56,6 @@
                 {
                     switch (e1.AddedItems[0].ToString())
                     {
-<<<<<<< HEAD
-                        localSettings.Values["datetimeformat"] = e1.AddedItems[0].ToString();
-                    };
-=======
                         case "Application":
                             App.AppSettings.DisplayedTimeStyle = TimeStyle.Application;
                             break;
@@ -75,7 +66,6 @@
 
                     await TimeFormatReminder.Fade(value: 1.0f, duration: 1500, delay: 0).StartAsync();
                     await TimeFormatReminder.Fade(value: 0.0f, duration: 1500, delay: 0).StartAsync();
->>>>>>> 620e7dfc
                 };
             };
 
