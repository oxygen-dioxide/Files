--- conflicted
+++ resolved
@@ -17,12 +17,6 @@
     
     public sealed partial class Preferences : Page
     {
-<<<<<<< HEAD
-        ObservableCollection<TerminalModel> Terminals { get; } = new ObservableCollection<TerminalModel>();
-
-        ApplicationDataContainer localSettings = ApplicationData.Current.LocalSettings;
-=======
->>>>>>> 620e7dfc
         StorageFolder localFolder = ApplicationData.Current.LocalFolder;
         ApplicationDataContainer localSettings = ApplicationData.Current.LocalSettings;
 
