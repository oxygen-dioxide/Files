﻿<?xml version="1.0" encoding="utf-8"?>
<xliff xmlns="urn:oasis:names:tc:xliff:document:1.2" xmlns:xsi="http://www.w3.org/2001/XMLSchema-instance" version="1.2" xsi:schemaLocation="urn:oasis:names:tc:xliff:document:1.2 xliff-core-1.2-transitional.xsd">
  <file datatype="xml" source-language="en-US" target-language="it-IT" original="FILES/STRINGS/EN-US/RESOURCES.RESW" tool-id="MultilingualAppToolkit" product-name="n/a" product-version="n/a" build-num="n/a">
    <header>
      <tool tool-id="MultilingualAppToolkit" tool-name="Multilingual App Toolkit" tool-version="4.0.6915.0" tool-company="Microsoft" />
    </header>
    <body>
      <group id="FILES/STRINGS/EN-US/RESOURCES.RESW" datatype="resx">
        <trans-unit id="ConfirmDeleteDialog.Title" translate="yes" xml:space="preserve">
          <source>Delete Item(s)</source>
          <target state="translated">Elimina gli elementi</target>
        </trans-unit>
        <trans-unit id="ConfirmDeleteDialogCancelButton.Content" translate="yes" xml:space="preserve">
          <source>Cancel</source>
          <target state="translated">Annulla</target>
        </trans-unit>
        <trans-unit id="ConfirmDeleteDialogDeleteButton.Content" translate="yes" xml:space="preserve">
          <source>Delete</source>
          <target state="translated">Elimina</target>
        </trans-unit>
        <trans-unit id="ConfirmDeleteDialogHeader.Text" translate="yes" xml:space="preserve">
          <source>Are you sure you want to delete the selected item(s)?</source>
          <target state="translated">Sei sicuro di voler eliminare gli elementi selezionati?</target>
        </trans-unit>
        <trans-unit id="ConfirmDeleteDialogPermanentlyDeleteCheckBox.Content" translate="yes" xml:space="preserve">
          <source>Permanently delete</source>
          <target state="translated">Elimina definitivamente</target>
        </trans-unit>
        <trans-unit id="ExtractFilesDialog.Title" translate="yes" xml:space="preserve">
          <source>Extract Compressed Archive</source>
          <target state="translated">Estrai archivio compresso</target>
        </trans-unit>
        <trans-unit id="ExtractFilesDialog.CloseButtonText" translate="yes" xml:space="preserve">
          <source>Cancel</source>
          <target state="translated">Annulla</target>
        </trans-unit>
        <trans-unit id="ExtractFilesDialog.PrimaryButtonText" translate="yes" xml:space="preserve">
          <source>Extract</source>
          <target state="translated">Estrai</target>
        </trans-unit>
        <trans-unit id="NavigationToolbarNewTab.Text" translate="yes" xml:space="preserve">
          <source>New Tab</source>
          <target state="translated">Nuova scheda</target>
        </trans-unit>
        <trans-unit id="NavigationToolbarNewWindow.Text" translate="yes" xml:space="preserve">
          <source>New Window</source>
          <target state="translated">Nuova finestra</target>
        </trans-unit>
        <trans-unit id="ModernNavigationToolbaNewFolder.Text" translate="yes" xml:space="preserve">
          <source>Folder</source>
          <target state="translated">Cartella</target>
        </trans-unit>
        <trans-unit id="ModernNavigationToolbaNewBitmapImage.Text" translate="yes" xml:space="preserve">
          <source>Bitmap Image</source>
          <target state="translated">Immagine bitmap</target>
        </trans-unit>
        <trans-unit id="ModernNavigationToolbaNewTextDocument.Text" translate="yes" xml:space="preserve">
          <source>Text Document</source>
          <target state="translated">Documento di testo</target>
        </trans-unit>
        <trans-unit id="NavigationToolbarCopyPath.Text" translate="yes" xml:space="preserve">
          <source>Copy Path</source>
          <target state="translated">Copia percorso</target>
        </trans-unit>
        <trans-unit id="NavigationToolbarPaste.Text" translate="yes" xml:space="preserve">
          <source>Paste</source>
          <target state="translated">Incolla</target>
        </trans-unit>
        <trans-unit id="SidebarDrives" translate="yes" xml:space="preserve">
          <source>Drives</source>
          <target state="translated">Dispositivi e unità</target>
        </trans-unit>
        <trans-unit id="nameColumn.Header" translate="yes" xml:space="preserve">
          <source>Name</source>
          <target state="translated">Nome</target>
        </trans-unit>
        <trans-unit id="dateColumn.Header" translate="yes" xml:space="preserve">
          <source>Date modified</source>
          <target state="translated">Ultima modifica</target>
        </trans-unit>
        <trans-unit id="typeColumn.Header" translate="yes" xml:space="preserve">
          <source>Type</source>
          <target state="translated">Tipo</target>
        </trans-unit>
        <trans-unit id="sizeColumn.Header" translate="yes" xml:space="preserve">
          <source>Size</source>
          <target state="translated">Dimensione</target>
        </trans-unit>
        <trans-unit id="NavigationToolbarOpenInTerminal.Text" translate="yes" xml:space="preserve">
          <source>Open in Terminal...</source>
          <target state="translated">Apri nel terminale</target>
        </trans-unit>
        <trans-unit id="PropertiesCreated.Text" translate="yes" xml:space="preserve">
          <source>Created:</source>
          <target state="translated">Creato il:</target>
        </trans-unit>
        <trans-unit id="PropertiesItemFileName.PlaceholderText" translate="yes" xml:space="preserve">
          <source>Item Name</source>
          <target state="translated">Nome:</target>
        </trans-unit>
        <trans-unit id="ExtractFilesDialogDescription.Text" translate="yes" xml:space="preserve">
          <source>Pick a location to extract this compressed archive to. You'll need to stay in the current folder until we're done. A new tab will open up with the extracted items.</source>
          <target state="translated">Scegli una posizione in cui estrarre questo archivio compresso. Dovrai rimanere nella cartella corrente fino a quando l'operazione non sarà completata. Al termine si aprirà una nuova scheda con gli elementi estratti.</target>
        </trans-unit>
        <trans-unit id="ExtractFilesDialogBrowseButton.Content" translate="yes" xml:space="preserve">
          <source>Browse</source>
          <target state="translated">Esplora</target>
        </trans-unit>
        <trans-unit id="PropertiesItemPath.Text" translate="yes" xml:space="preserve">
          <source>Path:</source>
          <target state="translated">Percorso:</target>
        </trans-unit>
        <trans-unit id="PropertiesItemSize.Text" translate="yes" xml:space="preserve">
          <source>Size:</source>
          <target state="translated">Dimensioni:</target>
        </trans-unit>
        <trans-unit id="ErrorDialogThisActionCannotBeDone" translate="yes" xml:space="preserve">
          <source>This action cannot be done</source>
          <target state="translated">Impossibile eseguire questa operazione</target>
        </trans-unit>
        <trans-unit id="ErrorDialogTheDestinationFolder" translate="yes" xml:space="preserve">
          <source>The destination folder</source>
          <target state="translated">La cartella di destinazione</target>
        </trans-unit>
        <trans-unit id="ErrorDialogIsASubfolder" translate="yes" xml:space="preserve">
          <source>is a subfolder of the source folder</source>
          <target state="translated">è una sottocartella della cartella di origine</target>
        </trans-unit>
        <trans-unit id="ErrorDialogSkip" translate="yes" xml:space="preserve">
          <source>Skip</source>
          <target state="translated">Salta</target>
        </trans-unit>
        <trans-unit id="ErrorDialogCancel" translate="yes" xml:space="preserve">
          <source>Cancel</source>
          <target state="translated">Annulla</target>
        </trans-unit>
        <trans-unit id="PropertiesItemType.Text" translate="yes" xml:space="preserve">
          <source>Item type:</source>
          <target state="translated">Tipo di file:</target>
        </trans-unit>
        <trans-unit id="StatusBarControlSelectAll.Text" translate="yes" xml:space="preserve">
          <source>Select All</source>
          <target state="translated">Seleziona tutto</target>
        </trans-unit>
        <trans-unit id="StatusBarControlInvertSelection.Text" translate="yes" xml:space="preserve">
          <source>Invert Selection</source>
          <target state="translated">Inverti selezione</target>
        </trans-unit>
        <trans-unit id="StatusBarControlClearSelection.Text" translate="yes" xml:space="preserve">
          <source>Clear Selection</source>
          <target state="translated">Deseleziona tutto</target>
        </trans-unit>
        <trans-unit id="StatusBarControlListView.Text" translate="yes" xml:space="preserve">
          <source>List View</source>
          <target state="translated">Dettagli</target>
        </trans-unit>
        <trans-unit id="PropertiesModified.Text" translate="yes" xml:space="preserve">
          <source>Modified:</source>
          <target state="translated">Modificato il:</target>
        </trans-unit>
        <trans-unit id="RecentItemClearAll.Text" translate="yes" xml:space="preserve">
          <source>Clear all items</source>
          <target state="translated">Elimina tutti gli elementi</target>
        </trans-unit>
        <trans-unit id="NavigationToolbarVisiblePath.PlaceholderText" translate="yes" xml:space="preserve">
          <source>Enter a path</source>
          <target state="translated">Inserisci un percorso</target>
        </trans-unit>
        <trans-unit id="NavigationToolbarSearchReigon.PlaceholderText" translate="yes" xml:space="preserve">
          <source>Search</source>
          <target state="translated">Cerca</target>
        </trans-unit>
        <trans-unit id="RecentItemDescription.Text" translate="yes" xml:space="preserve">
          <source>Files and folders you've previously accessed will show up here</source>
          <target state="translated">I file e le cartelle a cui hai avuto accesso di recente verranno visualizzati qui</target>
        </trans-unit>
        <trans-unit id="RecentItemOpenFileLocation.Text" translate="yes" xml:space="preserve">
          <source>Open file location</source>
          <target state="translated">Apri percorso file</target>
        </trans-unit>
        <trans-unit id="RecentItemRemove.Text" translate="yes" xml:space="preserve">
          <source>Remove this item</source>
          <target state="translated">Elimina questo elemento</target>
        </trans-unit>
        <trans-unit id="RecentItems.Text" translate="yes" xml:space="preserve">
          <source>Recent items</source>
          <target state="translated">File recenti</target>
        </trans-unit>
        <trans-unit id="SettingsAboutAppName.Text" translate="yes" xml:space="preserve">
          <source>Files UWP</source>
          <target state="translated">Esplora File UWP</target>
        </trans-unit>
        <trans-unit id="SettingsAboutLicense.Text" translate="yes" xml:space="preserve">
          <source>License: </source>
          <target state="translated">Licenza:</target>
        </trans-unit>
        <trans-unit id="SettingsAboutSpecialThanks.Text" translate="yes" xml:space="preserve">
          <source>Special thanks to:</source>
          <target state="translated">Un ringraziamento particolare a:</target>
        </trans-unit>
        <trans-unit id="SettingsAboutSubmitFeedback.Text" translate="yes" xml:space="preserve">
          <source>Submit Feedback</source>
          <target state="translated">Invia il tuo Feedback</target>
        </trans-unit>
        <trans-unit id="SettingsAboutSubmitFeedbackDescription.Text" translate="yes" xml:space="preserve">
          <source>Send the developers an issue report with more information</source>
          <target state="translated">Invia agli sviluppatori un rapporto sul problema riscontrato fornendo maggiori informazioni</target>
        </trans-unit>
        <trans-unit id="SettingsAboutThirdPartyLicenses.Text" translate="yes" xml:space="preserve">
          <source>Third Party Licenses</source>
          <target state="translated">Condizioni di licenza per software di terze parti</target>
        </trans-unit>
        <trans-unit id="SettingsAboutTitle.Text" translate="yes" xml:space="preserve">
          <source>About</source>
          <target state="translated">Info app</target>
        </trans-unit>
        <trans-unit id="SettingsAboutWebsite.Text" translate="yes" xml:space="preserve">
          <source>Website: </source>
          <target state="translated">Sito web:</target>
        </trans-unit>
        <trans-unit id="SettingsAppearanceAcrylicSidebar.Text" translate="yes" xml:space="preserve">
          <source>Acrylic sidebar</source>
          <target state="translated">Effetto acrilico per la barra laterale</target>
        </trans-unit>
        <trans-unit id="SettingsAppearanceDateFormat.Text" translate="yes" xml:space="preserve">
          <source>Date format</source>
          <target state="translated">Formato data</target>
        </trans-unit>
        <trans-unit id="SettingsAppearanceTheme.Text" translate="yes" xml:space="preserve">
          <source>App theme</source>
          <target state="translated">Tema applicazione</target>
        </trans-unit>
        <trans-unit id="SettingsAppearanceTitle.Text" translate="yes" xml:space="preserve">
          <source>Appearance</source>
          <target state="translated">Grafica</target>
        </trans-unit>
        <trans-unit id="SettingsFilesAndFoldersShowDriveLetters.Text" translate="yes" xml:space="preserve">
          <source>Show drive letters</source>
          <target state="translated">Mostra la lettera dei dischi</target>
        </trans-unit>
        <trans-unit id="SettingsFilesAndFoldersShowFileExtensions.Text" translate="yes" xml:space="preserve">
          <source>Show extensions for known file types</source>
          <target state="translated">Mostra estensioni per i tipi di file conosciuti</target>
        </trans-unit>
        <trans-unit id="SettingsFilesAndFoldersShowHiddenFiles.Text" translate="yes" xml:space="preserve">
          <source>Show hidden files, folders, and drives</source>
          <target state="translated">Mostra file, cartelle e dischi nascosti</target>
        </trans-unit>
        <trans-unit id="SettingsFilesAndFoldersTitle.Text" translate="yes" xml:space="preserve">
          <source>Files and Folders</source>
          <target state="translated">Opzioni esplorazione</target>
        </trans-unit>
        <trans-unit id="SettingsPageHeader.Text" translate="yes" xml:space="preserve">
          <source>Settings</source>
          <target state="translated">Impostazioni</target>
        </trans-unit>
        <trans-unit id="SettingsNavAbout.Content" translate="yes" xml:space="preserve">
          <source>About</source>
          <target state="translated">Informazioni app</target>
        </trans-unit>
        <trans-unit id="SettingsNavAppearance.Content" translate="yes" xml:space="preserve">
          <source>Appearance</source>
          <target state="translated">Grafica</target>
        </trans-unit>
        <trans-unit id="SettingsNavFilesAndFolders.Content" translate="yes" xml:space="preserve">
          <source>Files and Folders</source>
          <target state="translated">Opzioni Esplorazione</target>
        </trans-unit>
        <trans-unit id="SettingsNavOnStartup.Content" translate="yes" xml:space="preserve">
          <source>On Startup</source>
          <target state="translated">All'avvio</target>
        </trans-unit>
        <trans-unit id="SettingsNavPreferences.Content" translate="yes" xml:space="preserve">
          <source>Preferences</source>
          <target state="translated">Preferenze</target>
        </trans-unit>
        <trans-unit id="SettingsNavSearch.PlaceholderText" translate="yes" xml:space="preserve">
          <source>Search</source>
          <target state="translated">Cerca</target>
        </trans-unit>
        <trans-unit id="SettingsOnStartupContinueWhereYouLeftOff.Content" translate="yes" xml:space="preserve">
          <source>Continue where you left off</source>
          <target state="translated">Riprendi da dove eri rimasto</target>
        </trans-unit>
        <trans-unit id="SettingsOnStartupOpenANewTab.Content" translate="yes" xml:space="preserve">
          <source>Open a new tab</source>
          <target state="translated">Apri in una nuova scheda</target>
        </trans-unit>
        <trans-unit id="SettingsOnStartupOpenASpecificPage.Content" translate="yes" xml:space="preserve">
          <source>Open a specific page or pages</source>
          <target state="needs-review-translation">Apri una specifica pagina/pagine</target>
        </trans-unit>
        <trans-unit id="SettingsOnStartupTitle.Text" translate="yes" xml:space="preserve">
          <source>On Startup</source>
          <target state="translated">All'avvio</target>
        </trans-unit>
        <trans-unit id="SettingsPreferencesPinOneDrive.Text" translate="yes" xml:space="preserve">
          <source>Pin OneDrive to the sidebar</source>
          <target state="translated">Fissa OneDrive sulla barra laterale</target>
        </trans-unit>
        <trans-unit id="SettingsPreferencesShowConfirmDeleteDialog.Text" translate="yes" xml:space="preserve">
          <source>Show a confirmation dialog when deleting files or folders</source>
          <target state="translated">Mostra una finestra di conferma per l'eliminazione di file o cartelle</target>
        </trans-unit>
        <trans-unit id="SettingsPreferencesTerminalApplications.Text" translate="yes" xml:space="preserve">
          <source>Terminal Applications</source>
          <target state="translated">Applicazione per la riga di comando (terminal)</target>
        </trans-unit>
        <trans-unit id="SettingsPreferencesTitle.Text" translate="yes" xml:space="preserve">
          <source>Preferences</source>
          <target state="translated">Preferenze</target>
        </trans-unit>
        <trans-unit id="SidebarDesktop" translate="yes" xml:space="preserve">
          <source>Desktop</source>
          <target state="translated">Desktop</target>
        </trans-unit>
        <trans-unit id="SidebarDocuments" translate="yes" xml:space="preserve">
          <source>Documents</source>
          <target state="translated">Documenti</target>
        </trans-unit>
        <trans-unit id="SidebarDownloads" translate="yes" xml:space="preserve">
          <source>Downloads</source>
          <target state="translated">Download</target>
        </trans-unit>
        <trans-unit id="SidebarHome" translate="yes" xml:space="preserve">
          <source>Home</source>
          <target state="translated">Accesso rapido</target>
          <note from="MultilingualEditor" annotates="source" priority="4">(volendo può rimanere Home. Ma la funzione è simile a quella dell'accesso rapido</note>
        </trans-unit>
        <trans-unit id="SidebarMusic" translate="yes" xml:space="preserve">
          <source>Music</source>
          <target state="translated">Musica</target>
        </trans-unit>
        <trans-unit id="SidebarPictures" translate="yes" xml:space="preserve">
          <source>Pictures</source>
          <target state="translated">Immagini</target>
        </trans-unit>
        <trans-unit id="SideBarUnpinFromSideBar.Text" translate="yes" xml:space="preserve">
          <source>Unpin from Sidebar</source>
          <target state="translated">Rimuovi dalla barra laterale</target>
        </trans-unit>
        <trans-unit id="SidebarVideos" translate="yes" xml:space="preserve">
          <source>Videos</source>
          <target state="translated">Video</target>
        </trans-unit>
        <trans-unit id="SidebarSettings.Text" translate="yes" xml:space="preserve">
          <source>Settings</source>
          <target state="translated">Impostazioni</target>
        </trans-unit>
        <trans-unit id="BaseLayoutContextFlyoutSortBy.Text" translate="yes" xml:space="preserve">
          <source>Sort by</source>
          <target state="translated">Ordina per</target>
        </trans-unit>
        <trans-unit id="BaseLayoutContextFlyoutSortByName.Text" translate="yes" xml:space="preserve">
          <source>Name</source>
          <target state="translated">Nome</target>
        </trans-unit>
        <trans-unit id="BaseLayoutContextFlyoutSortByDate.Text" translate="yes" xml:space="preserve">
          <source>Date modified</source>
          <target state="translated">Ultima modifica</target>
        </trans-unit>
        <trans-unit id="BaseLayoutContextFlyoutSortByType.Text" translate="yes" xml:space="preserve">
          <source>Type</source>
          <target state="translated">Tipo</target>
        </trans-unit>
        <trans-unit id="BaseLayoutContextFlyoutSortBySize.Text" translate="yes" xml:space="preserve">
          <source>Size</source>
          <target state="translated">Dimensione</target>
        </trans-unit>
        <trans-unit id="BaseLayoutContextFlyoutSortByAscending.Text" translate="yes" xml:space="preserve">
          <source>Ascending</source>
          <target state="translated">Crescente</target>
        </trans-unit>
        <trans-unit id="BaseLayoutContextFlyoutSortByDescending.Text" translate="yes" xml:space="preserve">
          <source>Descending</source>
          <target state="translated">Decrescente</target>
        </trans-unit>
        <trans-unit id="BaseLayoutContextFlyoutRefresh.Text" translate="yes" xml:space="preserve">
          <source>Refresh</source>
          <target state="translated">Aggiorna</target>
        </trans-unit>
        <trans-unit id="BaseLayoutContextFlyoutPaste.Text" translate="yes" xml:space="preserve">
          <source>Paste</source>
          <target state="translated">Incolla</target>
        </trans-unit>
        <trans-unit id="BaseLayoutContextFlyoutOpenInTerminal.Text" translate="yes" xml:space="preserve">
          <source>Open in Terminal...</source>
          <target state="translated">Apri nel terminale</target>
        </trans-unit>
        <trans-unit id="PropertiesItemMD5Hash.Text" translate="yes" xml:space="preserve">
          <source>MD5Hash:</source>
          <target state="translated">Hash MD5:</target>
        </trans-unit>
        <trans-unit id="BaseLayoutContextFlyoutNew.Text" translate="yes" xml:space="preserve">
          <source>New</source>
          <target state="translated">Nuovo</target>
        </trans-unit>
        <trans-unit id="BaseLayoutContextFlyoutNewFolder.Text" translate="yes" xml:space="preserve">
          <source>Folder</source>
          <target state="translated">Cartella</target>
        </trans-unit>
        <trans-unit id="BaseLayoutContextFlyoutNewBitmapImage.Text" translate="yes" xml:space="preserve">
          <source>Bitmap Image</source>
          <target state="translated">Immagine bitmap</target>
        </trans-unit>
        <trans-unit id="BaseLayoutContextFlyoutNewTextDocument.Text" translate="yes" xml:space="preserve">
          <source>Text Document</source>
          <target state="translated">Documento di testo</target>
        </trans-unit>
        <trans-unit id="BaseLayoutContextFlyoutPropertiesFolder.Text" translate="yes" xml:space="preserve">
          <source>Properties</source>
          <target state="translated">Proprietà</target>
        </trans-unit>
        <trans-unit id="BaseLayoutItemContextFlyoutExtract.Text" translate="yes" xml:space="preserve">
          <source>Extract</source>
          <target state="translated">Estrai</target>
        </trans-unit>
        <trans-unit id="BaseLayoutItemContextFlyoutOpenInNewTab.Text" translate="yes" xml:space="preserve">
          <source>Open in new tab</source>
          <target state="translated">Apri in una nuova scheda</target>
        </trans-unit>
        <trans-unit id="BaseLayoutItemContextFlyoutOpenInNewWindow.Text" translate="yes" xml:space="preserve">
          <source>Open in new window</source>
          <target state="translated">Apri in una nuova finestra</target>
        </trans-unit>
        <trans-unit id="BaseLayoutItemContextFlyoutSetAsDesktopBackground.Text" translate="yes" xml:space="preserve">
          <source>Set as desktop background</source>
          <target state="translated">Imposta come sfondo del desktop</target>
        </trans-unit>
        <trans-unit id="BaseLayoutItemContextFlyoutShare.Text" translate="yes" xml:space="preserve">
          <source>Share</source>
          <target state="translated">Condividi</target>
        </trans-unit>
        <trans-unit id="BaseLayoutItemContextFlyoutCut.Text" translate="yes" xml:space="preserve">
          <source>Cut</source>
          <target state="translated">Taglia</target>
        </trans-unit>
        <trans-unit id="BaseLayoutItemContextFlyoutCopy.Text" translate="yes" xml:space="preserve">
          <source>Copy</source>
          <target state="translated">Copia</target>
        </trans-unit>
        <trans-unit id="BaseLayoutItemContextFlyoutDelete.Text" translate="yes" xml:space="preserve">
          <source>Delete</source>
          <target state="translated">Elimina</target>
        </trans-unit>
        <trans-unit id="BaseLayoutItemContextFlyoutRename.Text" translate="yes" xml:space="preserve">
          <source>Rename</source>
          <target state="translated">Rinomina</target>
        </trans-unit>
        <trans-unit id="BaseLayoutItemContextFlyoutPinToSidebar.Text" translate="yes" xml:space="preserve">
          <source>Pin to sidebar</source>
          <target state="translated">Fissa sulla barra laterale</target>
        </trans-unit>
        <trans-unit id="BaseLayoutItemContextFlyoutProperties.Text" translate="yes" xml:space="preserve">
          <source>Properties</source>
          <target state="translated">Proprietà</target>
        </trans-unit>
        <trans-unit id="BaseLayoutItemContextFlyoutQuickLook.Text" translate="yes" xml:space="preserve">
          <source>QuickLook</source>
          <target state="translated">QuickLook</target>
        </trans-unit>
        <trans-unit id="WelcomeDialog.Title" translate="yes" xml:space="preserve">
          <source>Welcome to Files</source>
          <target state="translated">Benvenuti in Esplora file UWP</target>
        </trans-unit>
        <trans-unit id="WelcomeDialog.PrimaryButtonText" translate="yes" xml:space="preserve">
          <source>Grant Permission</source>
          <target state="translated">Concedi i permessi</target>
        </trans-unit>
        <trans-unit id="WelcomeDialogTextBlock.Text" translate="yes" xml:space="preserve">
          <source>To get started, you'll need to grant us permission to display your files. This will open a Settings page where you can grant us this permission. You'll need to reopen the app once completed. </source>
          <target state="translated">Per iniziare, devi concederci l'autorizzazione per visualizzare i tuoi file. Si aprirà una pagina Impostazioni in cui puoi concederci questa autorizzazione. Dovrai riaprire l'app a operazione completata.</target>
        </trans-unit>
        <trans-unit id="FileFolderListItem" translate="yes" xml:space="preserve">
          <source>File folder</source>
          <target state="translated">Cartella di file</target>
        </trans-unit>
        <trans-unit id="ItemTypeFile" translate="yes" xml:space="preserve">
          <source>File</source>
          <target state="translated">File</target>
        </trans-unit>
        <trans-unit id="RenameDialog.Title" translate="yes" xml:space="preserve">
          <source>Enter an item name</source>
          <target state="translated">Inserisci il nome del file</target>
        </trans-unit>
        <trans-unit id="RenameDialogInputText.PlaceholderText" translate="yes" xml:space="preserve">
          <source>Enter an item name without an extension</source>
          <target state="translated">Inserisci il nome del file senza estensione</target>
        </trans-unit>
        <trans-unit id="RenameDialog.PrimaryButtonText" translate="yes" xml:space="preserve">
          <source>Set Name</source>
          <target state="translated">Imposta nome</target>
        </trans-unit>
        <trans-unit id="RenameDialog.SecondaryButtonText" translate="yes" xml:space="preserve">
          <source>Cancel</source>
          <target state="translated">Annulla</target>
        </trans-unit>
        <trans-unit id="NewTab" translate="yes" xml:space="preserve">
          <source>New tab</source>
          <target state="translated">Nuova scheda</target>
        </trans-unit>
        <trans-unit id="SystemTheme" translate="yes" xml:space="preserve">
          <source>Windows default</source>
          <target state="translated">Tema di Windows</target>
        </trans-unit>
        <trans-unit id="LightTheme" translate="yes" xml:space="preserve">
          <source>Light</source>
          <target state="translated">Chiaro</target>
        </trans-unit>
        <trans-unit id="DarkTheme" translate="yes" xml:space="preserve">
          <source>Dark</source>
          <target state="translated">Scuro</target>
        </trans-unit>
        <trans-unit id="ApplicationTimeStye" translate="yes" xml:space="preserve">
          <source>Application</source>
          <target state="translated">Applicazione</target>
        </trans-unit>
        <trans-unit id="SystemTimeStye" translate="yes" xml:space="preserve">
          <source>System</source>
          <target state="translated">Sistema</target>
        </trans-unit>
        <trans-unit id="NewFolder" translate="yes" xml:space="preserve">
          <source>New Folder</source>
          <target state="translated">Nuova cartella</target>
        </trans-unit>
        <trans-unit id="NewTextDocument" translate="yes" xml:space="preserve">
          <source>New Text Document</source>
          <target state="translated">Nuovo documento di testo</target>
        </trans-unit>
        <trans-unit id="NewBitmapImage" translate="yes" xml:space="preserve">
          <source>New Bitmap Image</source>
          <target state="translated">Nuova immagine bitmap</target>
        </trans-unit>
        <trans-unit id="EmptyFolder.Text" translate="yes" xml:space="preserve">
          <source>This folder is empty.</source>
          <target state="translated">Questa cartella è vuota</target>
        </trans-unit>
        <trans-unit id="NavBackButton.ToolTipService.ToolTip" translate="yes" xml:space="preserve">
          <source>Back (Alt + Left Arrow)</source>
          <target state="translated">Indietro (Alt + Freccia Sx)</target>
        </trans-unit>
        <trans-unit id="NavForwardButton.ToolTipService.ToolTip" translate="yes" xml:space="preserve">
          <source>Forward (Alt + Right Arrow)</source>
          <target state="translated">Avanti (Alt + Freccia Dx)</target>
        </trans-unit>
        <trans-unit id="NavUpButton.ToolTipService.ToolTip" translate="yes" xml:space="preserve">
          <source>Up (Alt + Up Arrow)</source>
          <target state="translated">Sali (Alt + Freccia Sù)</target>
        </trans-unit>
        <trans-unit id="NavRefreshButton.ToolTipService.ToolTip" translate="yes" xml:space="preserve">
          <source>Refresh (F5)</source>
          <target state="translated">Aggiorna (F5)</target>
        </trans-unit>
        <trans-unit id="NavNewItemButton.ToolTipService.ToolTip" translate="yes" xml:space="preserve">
          <source>Create a new item (Ctrl + Shift + N)</source>
          <target state="translated">Crea un nuovo elemento (Ctrl + Shift + N)</target>
        </trans-unit>
        <trans-unit id="NavSearchButton.ToolTipService.ToolTip" translate="yes" xml:space="preserve">
          <source>Search</source>
          <target state="translated">Cerca</target>
        </trans-unit>
        <trans-unit id="NavMoreButton.ToolTipService.ToolTip" translate="yes" xml:space="preserve">
          <source>More options</source>
          <target state="translated">Altre opzioni</target>
        </trans-unit>
        <trans-unit id="BaseLayoutItemContextFlyoutOpenItem.Text" translate="yes" xml:space="preserve">
          <source>Open</source>
          <target state="translated">Apri</target>
        </trans-unit>
        <trans-unit id="PropertiesTitle" translate="yes" xml:space="preserve">
          <source>Properties</source>
          <target state="translated">Proprietà</target>
        </trans-unit>
        <trans-unit id="PropertiesAttributes.Text" translate="yes" xml:space="preserve">
          <source>Attributes:</source>
          <target state="translated">Attributi:</target>
        </trans-unit>
        <trans-unit id="PropertiesTitleSecondary.Text" translate="yes" xml:space="preserve">
          <source>Properties</source>
          <target state="translated">Proprietà</target>
        </trans-unit>
        <trans-unit id="SideBarOpenInNewTab.Text" translate="yes" xml:space="preserve">
          <source>Open in new tab</source>
          <target state="translated">Apri in una nuova scheda</target>
        </trans-unit>
        <trans-unit id="SideBarOpenInNewWindow.Text" translate="yes" xml:space="preserve">
          <source>Open in new window</source>
          <target state="translated">Apri in una nuova finestra</target>
        </trans-unit>
        <trans-unit id="SettingsExperimentalTitle.Text" translate="yes" xml:space="preserve">
          <source>Experimental</source>
          <target state="translated">Esperimenti</target>
        </trans-unit>
        <trans-unit id="SettingsExperimentalDescription.Text" translate="yes" xml:space="preserve">
          <source>WARNING: EXPERIMENTAL FEATURES AHEAD!</source>
          <target state="translated">ATTENZIONE: CARATTERISTICHE SPERIMENTALI!</target>
        </trans-unit>
        <trans-unit id="SettingsNavExperimental.Content" translate="yes" xml:space="preserve">
          <source>Experimental</source>
          <target state="translated">Esperimenti</target>
        </trans-unit>
        <trans-unit id="SettingsExperimentalDoubleTapToRenameFiles.Text" translate="yes" xml:space="preserve">
          <source>Double tap to rename files</source>
          <target state="translated">Doppio click per rinominare un file</target>
        </trans-unit>
        <trans-unit id="SettingsPreferencesTerminalApplicationsSampleProfiles.ToolTipService.ToolTip" translate="yes" xml:space="preserve">
          <source>View sample profiles</source>
          <target state="translated">Vedi profili di esempio</target>
        </trans-unit>
        <trans-unit id="ItemAlreadyExistsDialogContent" translate="yes" xml:space="preserve">
          <source>An item with this name already exists in this directory.</source>
          <target state="translated">Un elemento con questo nome esiste già in questa cartella.</target>
        </trans-unit>
        <trans-unit id="ItemAlreadyExistsDialogPrimaryButtonText" translate="yes" xml:space="preserve">
          <source>Generate new name</source>
          <target state="translated">Genera nuovo nome</target>
        </trans-unit>
        <trans-unit id="ItemAlreadyExistsDialogTitle" translate="yes" xml:space="preserve">
          <source>Item already exists</source>
          <target state="translated">L'elemento esiste già</target>
        </trans-unit>
        <trans-unit id="ItemAlreadyExistsDialogSecondaryButtonText" translate="yes" xml:space="preserve">
          <source>Replace existing item</source>
          <target state="translated">Sostituisci l'elemento esistente</target>
        </trans-unit>
        <trans-unit id="BaseLayoutItemContextFlyoutSetAsLockscreenBackground.Text" translate="yes" xml:space="preserve">
          <source>Set as lockscreen background</source>
          <target state="translated">Imposta come sfondo della schermata di blocco</target>
        </trans-unit>
        <trans-unit id="StatusBarControlGridViewLarge.Text" translate="yes" xml:space="preserve">
          <source>Grid View (Large)</source>
          <target state="translated">Icone molto grandi</target>
        </trans-unit>
        <trans-unit id="StatusBarControlGridViewMedium.Text" translate="yes" xml:space="preserve">
          <source>Grid View (Medium)</source>
          <target state="translated">Icone medie</target>
        </trans-unit>
        <trans-unit id="StatusBarControlGridViewSmall.Text" translate="yes" xml:space="preserve">
          <source>Grid View (Small)</source>
          <target state="translated">Icone piccole</target>
        </trans-unit>
        <trans-unit id="StatusBarControlTilesView.Text" translate="yes" xml:space="preserve">
          <source>Tiles View</source>
          <target state="translated">Elenco</target>
        </trans-unit>
        <trans-unit id="PropertiesDialogOKButton.Content" translate="yes" xml:space="preserve">
          <source>OK</source>
          <target state="translated">OK</target>
        </trans-unit>
        <trans-unit id="AccessDeniedDeleteDialog.Text" translate="yes" xml:space="preserve">
          <source>We weren't able to delete this item</source>
          <target state="translated">Non è stato possibile eliminare questo elemento</target>
        </trans-unit>
        <trans-unit id="AccessDeniedDeleteDialog.Title" translate="yes" xml:space="preserve">
          <source>Access Denied</source>
          <target state="translated">Accesso Negato</target>
        </trans-unit>
        <trans-unit id="DriveUnpluggedDialog.Text" translate="yes" xml:space="preserve">
          <source>Please insert the necessary drive to access this item.</source>
          <target state="translated">Inserire l'unità necessaria per accedere a questo elemento.</target>
        </trans-unit>
        <trans-unit id="DriveUnpluggedDialog.Title" translate="yes" xml:space="preserve">
          <source>Drive Unplugged</source>
          <target state="translated">Unità scollegata</target>
        </trans-unit>
        <trans-unit id="FileNotFoundDialog.Text" translate="yes" xml:space="preserve">
          <source>The file you are attempting to access may have been moved or deleted.</source>
          <target state="translated">Il file a cui stai tentando di accedere potrebbe essere stato spostato o eliminato.</target>
        </trans-unit>
        <trans-unit id="FileNotFoundDialog.Title" translate="yes" xml:space="preserve">
          <source>File Not Found</source>
          <target state="translated">File non trovato</target>
        </trans-unit>
        <trans-unit id="FileNotFoundPreviewDialog.Text" translate="yes" xml:space="preserve">
          <source>The file you are attempting to preview may have been moved or deleted.</source>
          <target state="translated">Il file che si sta tentando di visualizzare in anteprima potrebbe essere stato spostato o eliminato.</target>
        </trans-unit>
        <trans-unit id="FolderNotFoundDialog.Text" translate="yes" xml:space="preserve">
          <source>The folder you are attempting to access may have been moved or deleted.</source>
          <target state="translated">La cartella a cui stai tentando di accedere potrebbe essere stata spostata o eliminata.</target>
        </trans-unit>
        <trans-unit id="FolderNotFoundDialog.Title" translate="yes" xml:space="preserve">
          <source>Did you delete this folder?</source>
          <target state="translated">Vuoi eliminare questa cartella?</target>
        </trans-unit>
        <trans-unit id="StatusBarControlLayoutMode.ToolTipService.ToolTip" translate="yes" xml:space="preserve">
          <source>Layout mode</source>
          <target state="translated">Modalità layout</target>
        </trans-unit>
        <trans-unit id="StatusBarControlSelectionOptions.ToolTipService.ToolTip" translate="yes" xml:space="preserve">
          <source>Selection options</source>
          <target state="translated">Opzioni selezione</target>
        </trans-unit>
        <trans-unit id="FileInUseDeleteDialog.Text" translate="yes" xml:space="preserve">
          <source>The file you're trying to delete is currently being used by an another application.</source>
          <target state="translated">Il file che stai tentando di eliminare è attualmente utilizzato da un'altra applicazione.</target>
        </trans-unit>
        <trans-unit id="FileInUseDeleteDialog.Title" translate="yes" xml:space="preserve">
          <source>File is in use</source>
          <target state="translated">File in uso</target>
        </trans-unit>
        <trans-unit id="FileInUseDeleteDialog.PrimaryButtonText" translate="yes" xml:space="preserve">
          <source>Try again</source>
          <target state="translated">Riprova</target>
        </trans-unit>
        <trans-unit id="FileInUseDeleteDialog.SecondaryButtonText" translate="yes" xml:space="preserve">
          <source>OK</source>
          <target state="translated">OK</target>
        </trans-unit>
        <trans-unit id="PropertiesDialogReadOnly.Content" translate="yes" xml:space="preserve">
          <source>Read-only</source>
          <target state="translated">Sola lettura</target>
        </trans-unit>
        <trans-unit id="PropertiesDialogHidden.Content" translate="yes" xml:space="preserve">
          <source>Hidden</source>
          <target state="translated">Nascosto</target>
        </trans-unit>
        <trans-unit id="BaseLayoutContextFlyoutEmptyRecycleBin.Text" translate="yes" xml:space="preserve">
          <source>Empty recycle bin</source>
          <target state="translated">Svuota cestino</target>
        </trans-unit>
        <trans-unit id="BaseLayoutItemContextFlyoutRestore.Text" translate="yes" xml:space="preserve">
          <source>Restore</source>
          <target state="translated">Ripristina</target>
        </trans-unit>
        <trans-unit id="SettingsExperimentalRecycleBin.Text" translate="yes" xml:space="preserve">
          <source>Enable Recycle Bin support</source>
          <target state="translated">Abilita il supporto al Cestino</target>
        </trans-unit>
        <trans-unit id="DaysAgo" translate="yes" xml:space="preserve">
          <source>{0} days ago</source>
          <target state="translated">{0} giorni fa</target>
        </trans-unit>
        <trans-unit id="HoursAgo" translate="yes" xml:space="preserve">
          <source>{0} hours ago</source>
          <target state="translated">{0} ore fa</target>
        </trans-unit>
        <trans-unit id="DayAgo" translate="yes" xml:space="preserve">
          <source>{0} day ago</source>
          <target state="translated">{0} giorno fa</target>
        </trans-unit>
        <trans-unit id="HourAgo" translate="yes" xml:space="preserve">
          <source>{0} hour ago</source>
          <target state="translated">{0} ora fa</target>
        </trans-unit>
        <trans-unit id="MinutesAgo" translate="yes" xml:space="preserve">
          <source>{0} minutes ago</source>
          <target state="translated">{0} minuti fa</target>
        </trans-unit>
        <trans-unit id="MinuteAgo" translate="yes" xml:space="preserve">
          <source>{0} minute ago</source>
          <target state="translated">{0} minuto fa</target>
        </trans-unit>
        <trans-unit id="SecondsAgo" translate="yes" xml:space="preserve">
          <source>{0} seconds ago</source>
          <target state="translated">{0} secondi fa</target>
        </trans-unit>
        <trans-unit id="SettingsOnStartupOpenASpecificPagePath.PlaceholderText" translate="yes" xml:space="preserve">
          <source>New Tab</source>
          <target state="translated">Nuova scheda</target>
        </trans-unit>
        <trans-unit id="ErrorDialogUnsupportedOperation" translate="yes" xml:space="preserve">
          <source>The requested operation is not supported</source>
          <target state="translated">L'operazione richiesta non è supportata</target>
        </trans-unit>
        <trans-unit id="DriveFreeSpaceAndCapacity" translate="yes" xml:space="preserve">
          <source>{0} free of {1}</source>
          <target state="translated">{0} liberi su {1}</target>
        </trans-unit>
        <trans-unit id="BaseLayoutItemContextFlyoutOpenItemWith.Text" translate="yes" xml:space="preserve">
          <source>Open With</source>
          <target state="translated">Apri con</target>
        </trans-unit>
        <trans-unit id="FileNameTeachingTip.Subtitle" translate="yes" xml:space="preserve">
          <source>The item name must not contain the following characters: \ / : * ? " <it id="1" pos="open">&lt; &gt;</it> |</source>
          <target state="translated">Il nome dell'elemento non deve contenere i seguenti caratteri: \ / : * ? "  |</target>
        </trans-unit>
        <trans-unit id="FileNameTeachingTip.CloseButtonContent" translate="yes" xml:space="preserve">
          <source>OK</source>
          <target state="translated">OK</target>
        </trans-unit>
        <trans-unit id="RenameDialogSymbolsTip.Text" translate="yes" xml:space="preserve">
          <source>The item name must not contain the following characters: \ / : * ? " <it id="1" pos="open">&lt; &gt;</it> |</source>
          <target state="translated">Il nome dell'elemento non deve contenere i seguenti caratteri: \ / : * ? "  |</target>
        </trans-unit>
        <trans-unit id="SettingsAboutOpenLogLocationButton.Content" translate="yes" xml:space="preserve">
          <source>Open log location</source>
          <target state="translated">Apri posizione dei log</target>
        </trans-unit>
        <trans-unit id="TabStripAddNewTab.ToolTipService.ToolTip" translate="yes" xml:space="preserve">
          <source>New tab (Ctrl + T)</source>
          <target state="translated">Nuova scheda (Ctrl + T)</target>
        </trans-unit>
        <trans-unit id="ItemSelected.Text" translate="yes" xml:space="preserve">
          <source>item selected</source>
          <target state="translated">elemento selezionato</target>
        </trans-unit>
        <trans-unit id="ItemsSelected.Text" translate="yes" xml:space="preserve">
          <source>items selected</source>
          <target state="translated">elementi selezionati</target>
        </trans-unit>
        <trans-unit id="ItemCount.Text" translate="yes" xml:space="preserve">
          <source>item</source>
          <target state="translated">elemento</target>
        </trans-unit>
        <trans-unit id="ItemsCount.Text" translate="yes" xml:space="preserve">
          <source>items</source>
          <target state="translated">elementi</target>
        </trans-unit>
        <trans-unit id="BaseLayoutContextFlyoutPinDirectoryToSidebar.Text" translate="yes" xml:space="preserve">
          <source>Pin directory to sidebar</source>
          <target state="translated">Fissa la cartella sulla barra laterale</target>
        </trans-unit>
        <trans-unit id="PropertiesAccessed.Text" translate="yes" xml:space="preserve">
          <source>Accessed:</source>
          <target state="translated">Ultimo accesso:</target>
        </trans-unit>
        <trans-unit id="PropertiesOwner.Text" translate="yes" xml:space="preserve">
          <source>Owner:</source>
          <target state="translated" state-qualifier="tm-suggestion">Proprietario:</target>
        </trans-unit>
        <trans-unit id="SettingsShowFileOwnerInProperties.Text" translate="yes" xml:space="preserve">
          <source>Show Owner in properties</source>
          <target state="translated">Mostra proprietario file nelle proprietà</target>
        </trans-unit>
        <trans-unit id="ConfirmEmptyBinDialog.SecondaryButtonText" translate="yes" xml:space="preserve">
          <source>Cancel</source>
          <target state="translated">Annulla</target>
        </trans-unit>
        <trans-unit id="ConfirmEmptyBinDialogContent" translate="yes" xml:space="preserve">
          <source>Are you sure you want to delete all items?</source>
          <target state="translated">Sei sicuro di voler cancellare tutti gli elementi?</target>
        </trans-unit>
        <trans-unit id="ConfirmEmptyBinDialogTitle" translate="yes" xml:space="preserve">
          <source>Empty recycle bin</source>
          <target state="translated">Svuota Cestino</target>
        </trans-unit>
        <trans-unit id="ConfirmEmptyBinDialog.PrimaryButtonText" translate="yes" xml:space="preserve">
          <source>OK</source>
          <target state="translated">OK</target>
        </trans-unit>
        <trans-unit id="ItemSizeBytes" translate="yes" xml:space="preserve">
          <source>bytes</source>
          <target state="translated">byte</target>
        </trans-unit>
        <trans-unit id="KiloByteSymbol" translate="yes" xml:space="preserve">
          <source>KB</source>
          <target state="translated">KB</target>
        </trans-unit>
        <trans-unit id="MegaByteSymbol" translate="yes" xml:space="preserve">
          <source>MB</source>
          <target state="translated">MB</target>
        </trans-unit>
        <trans-unit id="GigaByteSymbol" translate="yes" xml:space="preserve">
          <source>GB</source>
          <target state="translated">GB</target>
        </trans-unit>
        <trans-unit id="TeraByteSymbol" translate="yes" xml:space="preserve">
          <source>TB</source>
          <target state="translated">TB</target>
        </trans-unit>
        <trans-unit id="PetaByteSymbol" translate="yes" xml:space="preserve">
          <source>PB</source>
          <target state="translated">PB</target>
        </trans-unit>
        <trans-unit id="ByteSymbol" translate="yes" xml:space="preserve">
          <source>B</source>
          <target state="translated">B</target>
        </trans-unit>
        <trans-unit id="SettingsAppearanceDateFormatsTip.ToolTipService.ToolTip" translate="yes" xml:space="preserve">
          <source>Learn more about date formats</source>
          <target state="translated">Ulteriori informazioni sui formati data</target>
        </trans-unit>
        <trans-unit id="BitlockerDialog.PrimaryButtonText" translate="yes" xml:space="preserve">
          <source>Unlock</source>
          <target state="translated">Sblocca</target>
        </trans-unit>
        <trans-unit id="BitlockerDialog.SecondaryButtonText" translate="yes" xml:space="preserve">
          <source>Cancel</source>
          <target state="translated">Annulla</target>
        </trans-unit>
        <trans-unit id="BitlockerDialog.Title" translate="yes" xml:space="preserve">
          <source>Enter password to unlock the drive</source>
          <target state="translated">Inserisci la password per sbloccare il disco</target>
        </trans-unit>
        <trans-unit id="BitlockerDialogInputText.PlaceholderText" translate="yes" xml:space="preserve">
          <source>Password</source>
          <target state="translated">Password</target>
        </trans-unit>
        <trans-unit id="BitlockerInvalidPwDialog.Text" translate="yes" xml:space="preserve">
          <source>Please check the password and try again.</source>
          <target state="translated">Controlla la password e prova di nuovo.</target>
        </trans-unit>
        <trans-unit id="BitlockerInvalidPwDialog.Title" translate="yes" xml:space="preserve">
          <source>BitLocker error</source>
          <target state="translated">Errore BitLocker</target>
        </trans-unit>
        <trans-unit id="PropertiesFilesAndFoldersCount.Text" translate="yes" xml:space="preserve">
          <source>Contains:</source>
          <target state="translated">Contenuto:</target>
        </trans-unit>
        <trans-unit id="PropertiesFilesAndFoldersCountString" translate="yes" xml:space="preserve">
          <source>{0:#,##0} Files, {1:#,##0} Folders</source>
          <target state="translated">{0:#,##0} File, {1:#,##0} Cartelle</target>
        </trans-unit>
        <trans-unit id="BaseLayoutContextFlyoutRunAsAdmin.Text" translate="yes" xml:space="preserve">
          <source>Run as administrator</source>
          <target state="translated">Esegui come amministratore</target>
        </trans-unit>
        <trans-unit id="BaseLayoutContextFlyoutRunAsAnotherUser.Text" translate="yes" xml:space="preserve">
          <source>Run as another user</source>
          <target state="translated">Esegui come altro utente</target>
        </trans-unit>
        <trans-unit id="PropertiesDriveItemTypesEquals" translate="yes" xml:space="preserve">
          <source>All type of {0}</source>
          <target state="translated">Tutti del tipo {0}</target>
        </trans-unit>
        <trans-unit id="PropertiesDriveItemTypeDifferent" translate="yes" xml:space="preserve">
          <source>Different types</source>
          <target state="translated">Tipi differenti</target>
        </trans-unit>
        <trans-unit id="PropertiesCombinedItemPath" translate="yes" xml:space="preserve">
          <source>All in {0}</source>
          <target state="translated">Tutti in {0}</target>
        </trans-unit>
        <trans-unit id="PropertiesDriveUsedSpace.Text" translate="yes" xml:space="preserve">
          <source>Used space:</source>
          <target state="translated">Spazio utilizzato:</target>
        </trans-unit>
        <trans-unit id="PropertiesDriveFreeSpace.Text" translate="yes" xml:space="preserve">
          <source>Free space:</source>
          <target state="translated">Spazio disponibile:</target>
        </trans-unit>
        <trans-unit id="PropertiesDriveCapacity.Text" translate="yes" xml:space="preserve">
          <source>Capacity:</source>
          <target state="translated">Capacità:</target>
        </trans-unit>
        <trans-unit id="PropertiesDriveFileSystem.Text" translate="yes" xml:space="preserve">
          <source>File system:</source>
          <target state="translated">File system:</target>
        </trans-unit>
        <trans-unit id="DeleteInProgress.Title" translate="yes" xml:space="preserve">
          <source>Deleting files</source>
          <target state="translated">Eliminazione file in corso</target>
        </trans-unit>
        <trans-unit id="ExtractInProgress.Title" translate="yes" xml:space="preserve">
          <source>Extracting files</source>
          <target state="translated">Estrazione file in corso</target>
        </trans-unit>
        <trans-unit id="PasteInProgress.Title" translate="yes" xml:space="preserve">
          <source>Pasting files</source>
          <target state="translated">Copia file in corso</target>
        </trans-unit>
        <trans-unit id="RecycleInProgress.Title" translate="yes" xml:space="preserve">
          <source>Moving files to Recycle Bin</source>
          <target state="translated">Spostamento dei file nel Cestino in corso</target>
        </trans-unit>
        <trans-unit id="JumpListRecentGroupHeader" translate="yes" xml:space="preserve">
          <source>Recent</source>
          <target state="translated">Recenti</target>
        </trans-unit>
        <trans-unit id="SettingsPreferencesAppLanguage.Text" translate="yes" xml:space="preserve">
          <source>App Language</source>
          <target state="translated">Lingua dell'applicazione</target>
        </trans-unit>
        <trans-unit id="SettingsPreferencesAppLanguageRestartRequired.Text" translate="yes" xml:space="preserve">
          <source>Restart required</source>
          <target state="translated">Riavvio richiesto</target>
        </trans-unit>
        <trans-unit id="syncStatusColumn.Header" translate="yes" xml:space="preserve">
          <source>Status</source>
          <target state="translated">Stato</target>
        </trans-unit>
        <trans-unit id="SettingsOnStartupOpenAddPageButton.Content" translate="yes" xml:space="preserve">
          <source>Add a new page</source>
          <target state="new">Add a new page</target>
        </trans-unit>
        <trans-unit id="SettingsOnStartupOpenSpecificPagesUserControlChangePage.Text" translate="yes" xml:space="preserve">
          <source>Change Page Location</source>
          <target state="new">Change Page Location</target>
        </trans-unit>
        <trans-unit id="SettingsOnStartupPages.Text" translate="yes" xml:space="preserve">
          <source>Pages:</source>
          <target state="new">Pages:</target>
        </trans-unit>
        <trans-unit id="SettingsOnStartupOpenSpecificPagesUserControlRemovePage.Text" translate="yes" xml:space="preserve">
          <source>Remove Page</source>
          <target state="new">Remove Page</target>
        </trans-unit>
<<<<<<< HEAD
        <trans-unit id="SettingsOnStartupNewInstanceBehaviour.Text" translate="yes" xml:space="preserve">
          <source>When launching a pinned folder</source>
          <target state="translated">Quando si apre una cartella</target>
        </trans-unit>
        <trans-unit id="SettingsOnStartupLaunchNewInstance.Content" translate="yes" xml:space="preserve">
          <source>Always open a new instance</source>
          <target state="translated">Apri sempre una nuova finestra</target>
        </trans-unit>
        <trans-unit id="SettingsOnStartupLaunchNewTab.Content" translate="yes" xml:space="preserve">
          <source>Open folder in a new tab</source>
          <target state="translated">Apri la cartella in una nuova scheda</target>
=======
        <trans-unit id="SettingsPreferencesSystemDefaultLanguageOption" translate="yes" xml:space="preserve">
          <source>Windows default</source>
          <target state="new">Windows default</target>
>>>>>>> 5a62addc
        </trans-unit>
      </group>
    </body>
  </file>
</xliff><|MERGE_RESOLUTION|>--- conflicted
+++ resolved
@@ -987,7 +987,6 @@
           <source>Remove Page</source>
           <target state="new">Remove Page</target>
         </trans-unit>
-<<<<<<< HEAD
         <trans-unit id="SettingsOnStartupNewInstanceBehaviour.Text" translate="yes" xml:space="preserve">
           <source>When launching a pinned folder</source>
           <target state="translated">Quando si apre una cartella</target>
@@ -999,11 +998,10 @@
         <trans-unit id="SettingsOnStartupLaunchNewTab.Content" translate="yes" xml:space="preserve">
           <source>Open folder in a new tab</source>
           <target state="translated">Apri la cartella in una nuova scheda</target>
-=======
+        </trans-unit>
         <trans-unit id="SettingsPreferencesSystemDefaultLanguageOption" translate="yes" xml:space="preserve">
           <source>Windows default</source>
           <target state="new">Windows default</target>
->>>>>>> 5a62addc
         </trans-unit>
       </group>
     </body>
