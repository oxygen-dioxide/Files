--- conflicted
+++ resolved
@@ -453,16 +453,12 @@
 
                     currentInput = StorageFileExtensions.GetPathWithoutEnvironmentVariable(currentInput);
                     if (currentSelectedPath == currentInput) return;
+                    var item = await DrivesManager.GetRootFromPath(currentInput).Wrap();
 
                     var resFolder = await StorageFileExtensions.DangerousGetFolderWithPathFromPathAsync(currentInput, item).Wrap();
                     if (resFolder)
                     {
-<<<<<<< HEAD
                         var pathToNavigate = resFolder.Result.Path;
-=======
-                        var item = await DrivesManager.GetRootFromPath(currentInput);
-                        var pathToNavigate = (await StorageFileExtensions.GetFolderWithPathFromPathAsync(currentInput, item)).Path;
->>>>>>> 68b6a2eb
                         ContentFrame.Navigate(AppSettings.GetLayoutType(), new NavigationArguments() { NavPathParam = pathToNavigate, AssociatedTabInstance = this }); // navigate to folder
                     }
                     else // Not a folder or inaccessible
@@ -470,12 +466,7 @@
                         var resFile = await StorageFileExtensions.DangerousGetFileWithPathFromPathAsync(currentInput, item).Wrap();
                         if (resFile)
                         {
-<<<<<<< HEAD
                             var pathToInvoke = resFile.Result.Path;
-=======
-                            var item = await DrivesManager.GetRootFromPath(currentInput);
-                            var pathToInvoke = (await StorageFileExtensions.GetFileWithPathFromPathAsync(currentInput, item)).Path;
->>>>>>> 68b6a2eb
                             await InteractionOperations.InvokeWin32Component(pathToInvoke);
                         }
                         else // Not a file or not accessible
