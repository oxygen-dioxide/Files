﻿<Page
    x:Class="Files.InstanceTabsView"
    xmlns="http://schemas.microsoft.com/winfx/2006/xaml/presentation"
    xmlns:x="http://schemas.microsoft.com/winfx/2006/xaml"
    xmlns:d="http://schemas.microsoft.com/expression/blend/2008"
    xmlns:local="using:Files"
    xmlns:mc="http://schemas.openxmlformats.org/markup-compatibility/2006"
    xmlns:muxc="using:Microsoft.UI.Xaml.Controls"
    xmlns:primitives="using:Microsoft.UI.Xaml.Controls.Primitives"
    Background="{ThemeResource ApplicationPageBackgroundThemeBrush}"
    mc:Ignorable="d">

    <Grid x:Name="rootGrid" Background="Transparent">
        <muxc:TabView
            x:Name="TabStrip"
            VerticalAlignment="Stretch"
            x:FieldModifier="public"
            Background="Transparent"
            IsAddTabButtonVisible="False"
            SelectionChanged="TabStrip_SelectionChanged"
            TabCloseRequested="TabStrip_TabCloseRequested"
            TabWidthMode="Equal">
            <muxc:TabView.Resources>
                <StaticResource x:Key="TabViewItemHeaderBackgroundSelected" ResourceKey="RibbonBackgroundColor" />
                <Thickness x:Key="TabViewHeaderPadding">0,0,0,0</Thickness>
            </muxc:TabView.Resources>
            <muxc:TabView.TabStripHeader>
                    <Grid
                        x:Name="DragArea2"
<<<<<<< HEAD
                        Background="Transparent"
                        Width="200"
                        Visibility="{x:Bind local:App.InteractionViewModel.LeftMarginLoaded, Mode=OneWay}"
                        />
            </muxc:TabView.TabStripHeader>
=======
                        Width="{x:Bind local:App.InteractionViewModel.DragAreaWidth, Mode=TwoWay, UpdateSourceTrigger=PropertyChanged}"
                        Background="Transparent" />
                </DataTemplate>
            </muxc:TabView.TabStripHeaderTemplate>
>>>>>>> 5bfcc368
            <muxc:TabView.TabStripFooterTemplate>
                <DataTemplate>
                    <Grid>
                        <Grid.ColumnDefinitions>
                            <ColumnDefinition Width="Auto" />
                            <ColumnDefinition Width="*" />
                        </Grid.ColumnDefinitions>
                        <Button
                            x:Name="AddTabButton"
                            Width="28"
                            Height="28"
                            Margin="2,0"
                            Background="Transparent"
                            Click="AddTabButton_Click">
                            <Button.Content>
                                <FontIcon FontSize="10" Glyph="&#xE710;" />
                            </Button.Content>
                        </Button>
                        <Grid
                            x:Name="DragArea"
                            Grid.Column="1"
                            MinWidth="175"
                            Background="Transparent"
                            Loaded="DragArea_Loaded" />
                    </Grid>
                </DataTemplate>
            </muxc:TabView.TabStripFooterTemplate>
            <muxc:TabView.KeyboardAccelerators>
                <KeyboardAccelerator
                    Key="Number1"
                    Invoked="NavigateToNumberedTabKeyboardAccelerator_Invoked"
                    Modifiers="Control" />
                <KeyboardAccelerator
                    Key="Number2"
                    Invoked="NavigateToNumberedTabKeyboardAccelerator_Invoked"
                    Modifiers="Control" />
                <KeyboardAccelerator
                    Key="Number3"
                    Invoked="NavigateToNumberedTabKeyboardAccelerator_Invoked"
                    Modifiers="Control" />
                <KeyboardAccelerator
                    Key="Number4"
                    Invoked="NavigateToNumberedTabKeyboardAccelerator_Invoked"
                    Modifiers="Control" />
                <KeyboardAccelerator
                    Key="Number5"
                    Invoked="NavigateToNumberedTabKeyboardAccelerator_Invoked"
                    Modifiers="Control" />
                <KeyboardAccelerator
                    Key="Number6"
                    Invoked="NavigateToNumberedTabKeyboardAccelerator_Invoked"
                    Modifiers="Control" />
                <KeyboardAccelerator
                    Key="Number7"
                    Invoked="NavigateToNumberedTabKeyboardAccelerator_Invoked"
                    Modifiers="Control" />
                <KeyboardAccelerator
                    Key="Number8"
                    Invoked="NavigateToNumberedTabKeyboardAccelerator_Invoked"
                    Modifiers="Control" />
                <KeyboardAccelerator
                    Key="Number9"
                    Invoked="NavigateToNumberedTabKeyboardAccelerator_Invoked"
                    Modifiers="Control" />
            </muxc:TabView.KeyboardAccelerators>

        </muxc:TabView>
    </Grid>
</Page><|MERGE_RESOLUTION|>--- conflicted
+++ resolved
@@ -27,18 +27,11 @@
             <muxc:TabView.TabStripHeader>
                     <Grid
                         x:Name="DragArea2"
-<<<<<<< HEAD
                         Background="Transparent"
                         Width="200"
                         Visibility="{x:Bind local:App.InteractionViewModel.LeftMarginLoaded, Mode=OneWay}"
                         />
             </muxc:TabView.TabStripHeader>
-=======
-                        Width="{x:Bind local:App.InteractionViewModel.DragAreaWidth, Mode=TwoWay, UpdateSourceTrigger=PropertyChanged}"
-                        Background="Transparent" />
-                </DataTemplate>
-            </muxc:TabView.TabStripHeaderTemplate>
->>>>>>> 5bfcc368
             <muxc:TabView.TabStripFooterTemplate>
                 <DataTemplate>
                     <Grid>
